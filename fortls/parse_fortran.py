from __future__ import annotations, print_function

from collections import Counter

import hashlib
import logging
import os
import re
import sys

# Python < 3.8 does not have typing.Literals
try:
    from typing import Literal
except ImportError:
    from typing_extensions import Literal

from re import Pattern

from fortls.constants import (
    DO_TYPE_ID,
    INTERFACE_TYPE_ID,
    PY3K,
    SELECT_TYPE_ID,
    SUBMODULE_TYPE_ID,
    CLASS_info,
    FRegex,
<<<<<<< HEAD
    log,
)
from fortls.ftypes import (
    CLASS_info,
    FUN_sig,
    GEN_info,
    INT_info,
    Range,
=======
    FUN_sig,
    GEN_info,
    INT_info,
>>>>>>> 02ea94a2
    RESULT_sig,
    SELECT_info,
    SMOD_info,
    SUB_info,
    USE_info,
    VAR_info,
    VIS_info,
)
from fortls.helper_functions import (
    detect_fixed_format,
    find_paren_match,
    find_word_in_line,
    get_paren_level,
    get_paren_substring,
    map_keywords,
    separate_def_list,
    strip_line_label,
    strip_strings,
)
from fortls.objects import (
    fortran_associate,
    fortran_ast,
    fortran_block,
    fortran_do,
    fortran_enum,
    fortran_function,
    fortran_if,
    fortran_int,
    fortran_meth,
    fortran_module,
    fortran_program,
    fortran_scope,
    fortran_select,
    fortran_submodule,
    fortran_subroutine,
    fortran_type,
    fortran_var,
    fortran_where,
)

if not PY3K:
    import io


def get_line_context(line: str) -> tuple[str, None] | tuple[str, str]:
    """Get context of ending position in line (for completion)

    Parameters
    ----------
    line : str
        file line

    Returns
    -------
    tuple[str, None]
        Possible string values:
        `var_key`, `pro_line`, `var_only`, `mod_mems`, `mod_only`, `pro_link`,
        `skip`, `import`, `vis`, `call`, `type_only`, `int_only`, `first`, `default`
    """
    last_level, sections = get_paren_level(line)
    lev1_end = sections[-1].end
    # Test if variable definition statement
    test_match = read_var_def(line)
    if test_match is not None:
        if test_match[0] == "var":
            if (test_match[1].var_names is None) and (lev1_end == len(line)):
                return "var_key", None
            # Procedure link?
            if (test_match[1].var_type == "PROCEDURE") and (line.find("=>") > 0):
                return "pro_link", None
            return "var_only", None
    # Test if in USE statement
    test_match = read_use_stmt(line)
    if test_match is not None:
        if len(test_match[1].only_list) > 0:
            return "mod_mems", test_match[1].mod_name
        else:
            return "mod_only", None
    # Test for interface procedure link
    if FRegex.PRO_LINK.match(line):
        return "pro_link", None
    # Test if scope declaration or end statement (no completion provided)
    if FRegex.SCOPE_DEF.match(line) or FRegex.END.match(line):
        return "skip", None
    # Test if import statement
    if FRegex.IMPORT.match(line):
        return "import", None
    # Test if visibility statement
    if FRegex.VIS.match(line):
        return "vis", None
    # In type-def
    type_def = False
    if FRegex.TYPE_DEF.match(line):
        type_def = True
    # Test if in call statement
    if (lev1_end == len(line)) and FRegex.CALL.match(last_level):
        return "call", None
    # Test if variable definition using type/class or procedure
    if (len(sections) == 1) and (sections[0].start >= 1):
        # Get string one level up
        test_str, _ = get_paren_level(line[: sections[0].start - 1])
        if FRegex.TYPE_STMNT.match(test_str) or (
            type_def and FRegex.EXTENDS.search(test_str)
        ):
            return "type_only", None
        if FRegex.PROCEDURE_STMNT.match(test_str):
            return "int_only", None
    # Only thing on line?
    if FRegex.INT_STMNT.match(line):
        return "first", None
    # Default or skip context
    if type_def:
        return "skip", None
    else:
        return "default", None


def parse_var_keywords(test_str: str) -> tuple[list[str], str]:
    """Parse Fortran variable declaration keywords"""
    # Needs to be this way and not simply call finditer because no regex can
    # capture nested parenthesis
    keyword_match = FRegex.KEYWORD_LIST.match(test_str)
    keywords = []
    while keyword_match:
        tmp_str = re.sub(r"^[, ]*", "", keyword_match.group(0))
        test_str = test_str[keyword_match.end(0) :]
        if tmp_str.lower().startswith("dimension"):
            match_char = find_paren_match(test_str)
            if match_char < 0:
                break  # Incomplete dimension statement
            else:
                tmp_str += test_str[: match_char + 1]
                test_str = test_str[match_char + 1 :]
        tmp_str = re.sub(r"^[, ]*", "", tmp_str)
        keywords.append(tmp_str.strip().upper())
        keyword_match = FRegex.KEYWORD_LIST.match(test_str)
    return keywords, test_str


def read_var_def(line: str, var_type: str = None, fun_only: bool = False):
    """Attempt to read variable definition line"""
    if var_type is None:
        type_match = FRegex.VAR.match(line)
        if type_match is None:
            return None
        else:
            var_type = type_match.group(0).strip()
            trailing_line = line[type_match.end(0) :]
    else:
        trailing_line = line[len(var_type) :]
    var_type = var_type.upper()
    trailing_line = trailing_line.split("!")[0]
    if len(trailing_line) == 0:
        return None
    #
    kind_match = FRegex.KIND_SPEC.match(trailing_line)
    if kind_match:
        kind_str = kind_match.group(1).replace(" ", "")
        var_type += kind_str
        trailing_line = trailing_line[kind_match.end(0) :]
        if kind_str.find("(") >= 0:
            match_char = find_paren_match(trailing_line)
            if match_char < 0:
                return None  # Incomplete type spec
            else:
                kind_word = trailing_line[: match_char + 1].strip()
                var_type += kind_word
                trailing_line = trailing_line[match_char + 1 :]
    else:
        # Class and Type statements need a kind spec
        if var_type in ("TYPE", "CLASS"):
            return None
        # Make sure next character is space or comma or colon
        if not trailing_line[0] in (" ", ",", ":"):
            return None
    #
    keywords, trailing_line = parse_var_keywords(trailing_line)
    # Check if this is a function definition
    fun_def = read_fun_def(trailing_line, RESULT_sig(type=var_type, keywords=keywords))
    if (fun_def is not None) or fun_only:
        return fun_def
    #
    line_split = trailing_line.split("::")
    if len(line_split) == 1:
        if len(keywords) > 0:
            var_words = None
        else:
            trailing_line = line_split[0]
            var_words = separate_def_list(trailing_line.strip())
    else:
        trailing_line = line_split[1]
        var_words = separate_def_list(trailing_line.strip())
        if var_words is None:
            var_words = []
    #
    return "var", VAR_info(var_type, keywords, var_words)


def get_procedure_modifiers(
    line: str, regex: Pattern
) -> tuple[str, str, str] | tuple[None, None, None]:
    """Attempt to match procedure modifiers for FUNCTIONS and SUBROUTINES

    Parameters
    ----------
    line : str
        document line
    regex : Pattern
        regular expression to use e.g. Function or Subroutine sig

    Returns
    -------
    tuple[str, str, str] | tuple[None, None, None]
        procedure name, arguments, trailing line
    """
    match = regex.match(line)
    if match is None:
        return None, None, None

    name: str = match.group(1)
    trailing_line = line[match.end(0) :].split("!")[0]
    trailing_line = trailing_line.strip()

    paren_match = FRegex.SUB_PAREN.match(trailing_line)
    args = ""
    if paren_match is not None:
        word_match = FRegex.WORD.findall(paren_match.group(0))
        if word_match is not None:
            word_match = [word for word in word_match]
            args = ",".join(word_match)
        trailing_line = trailing_line[paren_match.end(0) :]

    return name, args, trailing_line


def read_fun_def(
    line: str, result: RESULT_sig = None, mod_flag: bool = False
) -> tuple[Literal["fun"], FUN_sig] | None:
    """Attempt to read FUNCTION definition line

    To infer the `result` `type` and `name` the variable definition is called
    with the function only flag

    Parameters
    ----------
    line : str
        file line
    result : RESULT_sig, optional
        a dataclass containing the result signature of the function
    mod_flag : bool, optional
        flag for module and module procedure parsing, by default False

    Returns
    -------
    tuple[Literal["fun"], FUN_sig] | None
        a named tuple
    """
    # Get all the keyword modifier mathces
    keywords = re.findall(FRegex.SUB_MOD, line)
    # remove modifiers from line
    line = re.sub(FRegex.SUB_MOD, "", line)

    # Try and get the result type
    # Recursively will call read_var_def which will then call read_fun_def
    # with the variable result having been populated
    if keywords:
        tmp_var = read_var_def(line, fun_only=True)
        if tmp_var is not None:
            # Update keywords for function into dataclass
            tmp_var[1].keywords = keywords
            return tmp_var

    name, args, trailing_line = get_procedure_modifiers(line, FRegex.FUN)
    if name is None:
        return None

    # Extract if possible the variable name of the result()
    trailing_line = trailing_line.strip()
    results_match = FRegex.RESULT.match(trailing_line)
    if result is None:
        result = RESULT_sig()
    if results_match:
        result.name = results_match.group(1).strip().lower()
    return "fun", FUN_sig(name, args, keywords, mod_flag, result)


def read_sub_def(
    line: str, mod_flag: bool = False
) -> tuple[Literal["sub"], SUB_info] | None:
    """Attempt to read a SUBROUTINE definition line

    Parameters
    ----------
    line : str
        document line
    mod_flag : bool, optional
        flag for module and module procedure parsing, by default False

    Returns
    -------
    tuple[Literal["sub"], SUB_info] | None
        a SUB_info dataclass object
    """
    # Get all the keyword modifier matches
    keywords = re.findall(FRegex.SUB_MOD, line)
    # remove modifiers from line
    line = re.sub(FRegex.SUB_MOD, "", line)
    name, args, _ = get_procedure_modifiers(line, FRegex.SUB)
    if name is None:
        return None

    return "sub", SUB_info(name, args, keywords, mod_flag)


def read_block_def(line: str) -> tuple[Literal["block"], str] | None:
    """Attempt to read BLOCK definition line"""
    block_match = FRegex.BLOCK.match(line)
    if block_match:
        name: str = block_match.group(1)
        if name:
            name = name.replace(":", " ").strip()
        return "block", name
    return None


def read_do_def(line: str) -> tuple[Literal["do"], str] | None:
    """Attempt to read a DO loop

    Returns
    -------
    tuple[Literal["do"], str] | None
        Tuple with "do" and a fixed format tag if present
    """
    line_stripped = strip_strings(line, maintain_len=True)
    line_no_comment = line_stripped.split("!")[0].rstrip()
    do_match = FRegex.DO.match(line_no_comment)
    if do_match:
        return "do", do_match.group(1).strip()
    return None


def read_where_def(line: str) -> tuple[Literal["where"], bool] | None:
    """Attempt to read a WHERE block

    Returns
    -------
    tuple[Literal["where"], bool] | None
        Tuple with "where" and a boolean indicating if labelled on unlabelled
    """
    line_stripped = strip_strings(line, maintain_len=True)
    line_no_comment = line_stripped.split("!")[0].rstrip()
    # Match WHERE blocks
    where_match = FRegex.WHERE.match(line_no_comment)
    if where_match:
        trailing_line = line[where_match.end(0) :]
        close_paren = find_paren_match(trailing_line)
        if close_paren < 0:
            return "where", True
        if FRegex.WORD.match(trailing_line[close_paren + 1 :].strip()):
            return "where", True
        else:
            return "where", False
    return None


def read_if_def(line: str) -> tuple[Literal["if"], None] | None:
    """Attempt to read an IF conditional

    Returns
    -------
    tuple[Literal["if"], None] | None
        A Literal "if" and None tuple
    """
    line_stripped = strip_strings(line, maintain_len=True)
    line_no_comment = line_stripped.split("!")[0].rstrip()
    if FRegex.IF.match(line_no_comment) and FRegex.THEN.search(line_no_comment):
        return "if", None
    return None


def read_associate_def(line: str):
    assoc_match = FRegex.ASSOCIATE.match(line)
    if assoc_match is not None:
        trailing_line = line[assoc_match.end(0) :]
        match_char = find_paren_match(trailing_line)
        if match_char < 0:
            return "assoc", []
        var_words = separate_def_list(trailing_line[:match_char].strip())
        return "assoc", var_words


def read_select_def(line: str):
    """Attempt to read SELECT definition line"""
    select_match = FRegex.SELECT.match(line)
    select_desc = None
    select_binding = None
    if select_match is None:
        select_type_match = FRegex.SELECT_TYPE.match(line)
        if select_type_match is None:
            select_default_match = FRegex.SELECT_DEFAULT.match(line)
            if select_default_match is None:
                return None
            else:
                return "select", SELECT_info(4, None, None)
        select_type = 3
        select_desc = select_type_match.group(1).upper()
        select_binding = select_type_match.group(2)
    else:
        select_word = select_match.group(1)
        select_type = -1
        if select_word.lower().startswith("case"):
            select_type = 1
        elif select_word.lower().startswith("type"):
            select_type = 2
        select_binding = select_match.group(2)
    return "select", SELECT_info(select_type, select_binding, select_desc)


def read_type_def(line: str):
    """Attempt to read TYPE definition line"""
    type_match = FRegex.TYPE_DEF.match(line)
    if type_match is None:
        return None
    trailing_line = line[type_match.end(1) :].split("!")[0]
    trailing_line = trailing_line.strip()
    # Parse keywords
    keyword_match = FRegex.TATTR_LIST.match(trailing_line)
    keywords: list[str] = []
    parent = None
    while keyword_match:
        keyword_strip = keyword_match.group(0).replace(",", " ").strip().upper()
        extend_match = FRegex.EXTENDS.match(keyword_strip)
        if extend_match:
            parent = extend_match.group(1).lower()
        else:
            keywords.append(keyword_strip)
        # Get visibility and/or extends/abstract modifiers
        trailing_line = trailing_line[keyword_match.end(0) :]
        keyword_match = FRegex.TATTR_LIST.match(trailing_line)
    # Get name
    line_split = trailing_line.split("::")
    if len(line_split) == 1:
        if len(keywords) > 0 and parent is None:
            return None
        else:
            if trailing_line.split("(")[0].strip().lower() == "is":
                return None
            trailing_line = line_split[0]
    else:
        trailing_line = line_split[1]
    #
    word_match = FRegex.WORD.match(trailing_line.strip())
    if word_match:
        name: str = word_match.group(0)
    else:
        return None
    #
    return "typ", CLASS_info(name, parent, keywords)


def read_enum_def(line: str):
    """Attempt to read ENUM definition line"""
    if FRegex.ENUM_DEF.match(line):
        return "enum", None
    return None


def read_generic_def(line: str):
    """Attempt to read generic procedure definition line"""
    generic_match = FRegex.GENERIC_PRO.match(line)
    if generic_match is None:
        return None
    #
    trailing_line = line[generic_match.end(0) - 1 :].split("!")[0].strip()
    if len(trailing_line) == 0:
        return None
    # Set visibility
    if generic_match.group(2) is None:
        vis_flag = 0
    else:
        if generic_match.group(2).lower() == "private":
            vis_flag = -1
        else:
            vis_flag = 1
    #
    i1 = trailing_line.find("=>")
    if i1 < 0:
        return None
    bound_name: str = trailing_line[:i1].strip()
    if FRegex.GEN_ASSIGN.match(bound_name):
        return None
    pro_list = trailing_line[i1 + 2 :].split(",")
    #
    pro_out: list[str] = []
    for bound_pro in pro_list:
        if len(bound_pro.strip()) > 0:
            pro_out.append(bound_pro.strip())
    if len(pro_out) == 0:
        return None
    #
    return "gen", GEN_info(bound_name, pro_out, vis_flag)


def read_mod_def(line: str):
    """Attempt to read MODULE and MODULE PROCEDURE definition lines"""
    mod_match = FRegex.MOD.match(line)
    if mod_match is None:
        return None

    name = mod_match.group(1)
    if name.lower() == "procedure":
        trailing_line = line[mod_match.end(1) :]
        pro_names = []
        line_split = trailing_line.split(",")
        for name in line_split:
            pro_names.append(name.strip().lower())
        return "int_pro", pro_names
    # Check for submodule definition
    trailing_line = line[mod_match.start(1) :]
    sub_res = read_sub_def(trailing_line, mod_flag=True)
    if sub_res is not None:
        return sub_res
    fun_res = read_var_def(trailing_line, fun_only=True)
    if fun_res is not None:
        fun_res[1].mod_flag = True
        return fun_res[0], fun_res[1]
    fun_res = read_fun_def(trailing_line, mod_flag=True)
    if fun_res is not None:
        return fun_res
    return "mod", name


def read_submod_def(line: str):
    """Attempt to read SUBMODULE definition line"""
    submod_match = FRegex.SUBMOD.match(line)
    if submod_match is None:
        return None

    parent_name: str = None
    name: str = None
    trailing_line = line[submod_match.end(0) :].split("!")[0]
    trailing_line = trailing_line.strip()
    parent_match = FRegex.WORD.match(trailing_line)
    if parent_match:
        parent_name = parent_match.group(0).lower()
        if len(trailing_line) > parent_match.end(0) + 1:
            trailing_line = trailing_line[parent_match.end(0) + 1 :].strip()
        else:
            trailing_line = ""

    name_match = FRegex.WORD.search(trailing_line)
    if name_match:
        name = name_match.group(0).lower()
    return "smod", SMOD_info(name, parent_name)


def read_prog_def(line: str) -> tuple[Literal["prog"], str] | None:
    """Attempt to read PROGRAM definition line"""
    prog_match = FRegex.PROG.match(line)
    if prog_match is None:
        return None
    return "prog", prog_match.group(1)


def read_int_def(line: str) -> tuple[Literal["int"], INT_info] | None:
    """Attempt to read INTERFACE definition line"""
    int_match = FRegex.INT.match(line)
    if int_match is None:
        return None

    int_name = int_match.group(2).lower()
    is_abstract = int_match.group(1) is not None
    if int_name == "":
        return "int", INT_info(None, is_abstract)
    if int_name == "assignment" or int_name == "operator":
        return "int", INT_info(None, False)
    return "int", INT_info(int_match.group(2), is_abstract)


def read_use_stmt(line: str) -> tuple[Literal["use"], USE_info] | None:
    """Attempt to read USE statement"""
    use_match = FRegex.USE.match(line)
    if use_match is None:
        return None

    trailing_line = line[use_match.end(0) :].lower()
    use_mod = use_match.group(2)
    only_list: set[str] = set()
    rename_map: dict[str, str] = {}
    if use_match.group(3):
        for only_stmt in trailing_line.split(","):
            only_split = only_stmt.split("=>")
            only_name = only_split[0].strip()
            only_list.add(only_name)
            if len(only_split) == 2:
                rename_map[only_name] = only_split[1].strip()
    return "use", USE_info(use_mod, only_list, rename_map)


def read_imp_stmt(line: str) -> tuple[Literal["import"], list[str]] | None:
    """Attempt to read IMPORT statement"""
    import_match = FRegex.IMPORT.match(line)
    if import_match is None:
        return None

    trailing_line = line[import_match.end(0) - 1 :].lower()
    import_list = [import_obj.strip() for import_obj in trailing_line.split(",")]
    return "import", import_list


def read_inc_stmt(line: str) -> tuple[Literal["inc"], str] | None:
    """Attempt to read INCLUDE statement"""
    inc_match = FRegex.INCLUDE.match(line)
    if inc_match is None:
        return None

    inc_path: str = inc_match.group(1)
    return "inc", inc_path


def read_vis_stmnt(line: str) -> tuple[Literal["vis"], VIS_info] | None:
    """Attempt to read PUBLIC/PRIVATE statement"""
    vis_match = FRegex.VIS.match(line)
    if vis_match is None:
        return None

    vis_type = 0
    if vis_match.group(1).lower() == "private":
        vis_type = 1
    trailing_line = line[vis_match.end(0) :].split("!")[0]
    mod_words = FRegex.WORD.findall(trailing_line)
    return "vis", VIS_info(vis_type, mod_words)


def_tests = [
    read_var_def,
    read_sub_def,
    read_fun_def,
    read_block_def,
    read_where_def,
    read_do_def,
    read_if_def,
    read_associate_def,
    read_select_def,
    read_type_def,
    read_enum_def,
    read_use_stmt,
    read_imp_stmt,
    read_int_def,
    read_generic_def,
    read_mod_def,
    read_prog_def,
    read_submod_def,
    read_inc_stmt,
    read_vis_stmnt,
]


def find_external_type(
    file_ast: fortran_ast, desc_string: str, name_stripped: str
) -> bool:
    """Encountered a variable with EXTERNAL as its type
    Try and find an already defined variable with a
    NORMAL Fortran Type"""
    if not desc_string.upper() == "EXTERNAL":
        return False
    counter = 0
    # Definition without EXTERNAL has already been parsed
    for v in file_ast.variable_list:
        if name_stripped == v.name:
            # If variable is already in external objs it has
            # been parsed correctly so exit
            if v in file_ast.external_objs:
                return False

            v.set_external_attr()
            file_ast.external_objs.append(v)
            counter += 1
            # TODO: do I need to update AST any more?
    if counter == 1:
        return True
    else:
        return False


def find_external_attr(
    file_ast: fortran_ast, name_stripped: str, new_var: fortran_var
) -> bool:
    """Check if this NORMAL Fortran variable is in the external_objs with only
    ``EXTERNAL`` as its type. Used to detect seperated ``EXTERNAL`` declarations.

    Parameters
    ----------
    file_ast : fortran_ast
        AST file
    name_stripped : str
        Variable name, stripped
    new_var : fortran_var
        Fortran variable to check against

    Returns
    -------
    bool
        True if only a single ``EXTERNAL`` definition is encountered False
        for everything else, which will cause a diagnostic error to be raised
    """
    counter = 0
    for v in file_ast.external_objs:
        if v.name != name_stripped:
            continue
        if v.desc.upper() != "EXTERNAL":
            continue
        # We do this once
        if counter == 0:
            v.desc = new_var.desc
            v.set_external_attr()
        # TODO: do i need to update AST any more?
        counter += 1

    # Only one definition encountered
    if counter == 1:
        return True
    # If no variable or multiple variables add to AST.
    # Multiple defs will throw diagnostic error as it should
    else:
        return False


def find_external(
    file_ast: fortran_ast,
    desc_string: str,
    name_stripped: str,
    new_var: fortran_var,
) -> bool:
    """Find a procedure, function, subroutine, etc. that has been defined as
    ``EXTERNAL``. ``EXTERNAL``s are parsed as ``fortran_var``, since there is no
    way of knowing if ``real, external :: val`` is a function or a subroutine.

    This method exists solely for ``EXTERNAL`` s that are defined across multiple
    lines e.g.

    .. code-block:: fortran

            EXTERNAL VAR
            REAL VAR

    or

    .. code-block:: fortran

            REAL VAR
            EXTERNAL VAR


    Parameters
    ----------
    file_ast : fortran_ast
        AST
    desc_string : str
        Variable type e.g. ``REAL``, ``INTEGER``, ``EXTERNAL``
    name_stripped : str
        Variable name
    new_var : fortran_var
        The line variable that we are attempting to match with an ``EXTERNAL``
        definition

    Returns
    -------
    bool
        True if the variable is ``EXTERNAL`` and we manage to link it to the
        rest of its components, else False
    """
    if find_external_type(file_ast, desc_string, name_stripped):
        return True
    elif desc_string.upper() != "EXTERNAL":
        if find_external_attr(file_ast, name_stripped, new_var):
            return True
    return False


class fortran_file:
    def __init__(self, path: str = None, pp_suffixes: list = None):
        self.path: str = path
        self.contents_split: list[str] = []
        self.contents_pp: list[str] = []
        self.pp_defs: dict = {}
        self.nLines: int = 0
        self.fixed: bool = False
        self.preproc: bool = False
        self.ast: fortran_ast = None
        self.hash: str = None
        if path:
            _, file_ext = os.path.splitext(os.path.basename(path))
            if pp_suffixes:
                self.preproc = file_ext in pp_suffixes
            else:
                self.preproc = file_ext == file_ext.upper()

    def copy(self) -> fortran_file:
        """Copy content to new file object (does not copy objects)"""
        copy_obj = fortran_file(self.path)
        copy_obj.preproc = self.preproc
        copy_obj.fixed = self.fixed
        copy_obj.contents_pp = self.contents_pp
        copy_obj.contents_split = self.contents_split
        copy_obj.pp_defs = self.pp_defs
        copy_obj.set_contents(self.contents_split)
        return copy_obj

    def load_from_disk(self) -> tuple[str | None, bool | None]:
        """Read file from disk or update file contents only if they have changed
        A MD5 hash is used to determine that

        Returns
        -------
        tuple[str|None, bool|None]
            ``str`` : string containing IO error message else None
            ``bool``: boolean indicating if the file has changed
        """
        contents: str
        try:
            if PY3K:
                with open(self.path, "r", encoding="utf-8", errors="replace") as f:
                    contents = re.sub(r"\t", r" ", f.read())
            else:
                with io.open(self.path, "r", encoding="utf-8", errors="replace") as f:
                    contents = re.sub(r"\t", r" ", f.read())
        except OSError:
            return "Could not read/decode file", None
        else:
            # Check if files are the same
            hash = hashlib.md5(contents.encode("utf-8")).hexdigest()
            if hash == self.hash:
                return None, False

            self.hash = hash
            self.contents_split = contents.splitlines()
            self.fixed = detect_fixed_format(self.contents_split)
            self.contents_pp = self.contents_split
            self.nLines = len(self.contents_split)
            return None, True

    def apply_change(self, change: dict) -> bool:
        """Apply a change to the file."""

        def check_change_reparse(line_number: int) -> bool:
            if (line_number < 0) or (line_number > self.nLines - 1):
                return True
            pre_lines, curr_line, _ = self.get_code_line(line_number, forward=False)
            # Skip comment lines
            if self.fixed:
                if FRegex.FIXED_COMMENT.match(curr_line):
                    return False
            else:
                if FRegex.FREE_COMMENT.match(curr_line):
                    return False
            # Check for line labels and semicolons
            full_line = "".join(pre_lines) + curr_line
            full_line, line_label = strip_line_label(full_line)
            if line_label is not None:
                return True
            line_stripped = strip_strings(full_line, maintain_len=True)
            if line_stripped.find(";") >= 0:
                return True
            # Find trailing comments
            comm_ind = line_stripped.find("!")
            if comm_ind >= 0:
                line_no_comment = full_line[:comm_ind]
            else:
                line_no_comment = full_line
            # Various single line tests
            if FRegex.END_WORD.match(line_no_comment):
                return True
            if FRegex.IMPLICIT.match(line_no_comment):
                return True
            if FRegex.CONTAINS.match(line_no_comment):
                return True
            # Generic "non-definition" line
            if FRegex.NON_DEF.match(line_no_comment):
                return False
            # Loop through tests
            for test in def_tests:
                if test(line_no_comment):
                    return True
            return False

        self.hash = None
        text = change.get("text", "")
        change_range = change.get("range")
        if not PY3K:
            text = text.encode("utf-8")
        if len(text) == 0:
            text_split = [""]
        else:
            text_split = text.splitlines()
            # Check for ending newline
            if (text[-1] == "\n") or (text[-1] == "\r"):
                text_split.append("")

        if change_range is None:
            # The whole file has changed
            self.set_contents(text_split)
            return True

        start_line = change_range["start"]["line"]
        start_col = change_range["start"]["character"]
        end_line = change_range["end"]["line"]
        end_col = change_range["end"]["character"]

        # Check for an edit occurring at the very end of the file
        if start_line == self.nLines:
            self.set_contents(self.contents_split + text_split)
            return True

        # Check for single line edit
        if (start_line == end_line) and (len(text_split) == 1):
            prev_line = self.contents_split[start_line]
            self.contents_split[start_line] = (
                prev_line[:start_col] + text + prev_line[end_col:]
            )
            self.contents_pp[start_line] = self.contents_split[start_line]
            return check_change_reparse(start_line)

        # Apply standard change to document
        new_contents = []
        for i, line in enumerate(self.contents_split):
            if (i < start_line) or (i > end_line):
                new_contents.append(line)
                continue

            if i == start_line:
                for j, change_line in enumerate(text_split):
                    if j == 0:
                        new_contents.append(line[:start_col] + change_line)
                    else:
                        new_contents.append(change_line)

            if i == end_line:
                new_contents[-1] += line[end_col:]
        self.set_contents(new_contents)
        return True

    def set_contents(self, contents_split: list, detect_format: bool = True):
        """Set file contents"""
        self.contents_split = contents_split
        self.contents_pp = self.contents_split
        self.nLines = len(self.contents_split)
        if detect_format:
            self.fixed = detect_fixed_format(self.contents_split)

    def get_line(self, line_number: int, pp_content: bool = False) -> str:
        """Get single line from file"""
        try:
            if pp_content:
                return self.contents_pp[line_number]
            else:
                return self.contents_split[line_number]
        except (TypeError, IndexError):
            return None

    def get_code_line(
        self,
        line_number: int,
        forward: bool = True,
        backward: bool = True,
        pp_content: bool = False,
        strip_comment: bool = False,
    ) -> tuple[list[str], str, list[str]]:
        """Get full code line from file including any adjacent continuations"""
        curr_line = self.get_line(line_number, pp_content)
        if curr_line is None:
            return [], None, []
        # Search backward for prefix lines
        line_ind = line_number - 1
        pre_lines = []
        if backward:
            if self.fixed:  # Fixed format file
                tmp_line = curr_line
                while line_ind > 0:
                    if FRegex.FIXED_CONT.match(tmp_line):
                        prev_line = tmp_line
                        tmp_line = self.get_line(line_ind, pp_content)
                        if line_ind == line_number - 1:
                            curr_line = " " * 6 + curr_line[6:]
                        else:
                            pre_lines[-1] = " " * 6 + prev_line[6:]
                        pre_lines.append(tmp_line)
                    else:
                        break
                    line_ind -= 1
            else:  # Free format file
                opt_cont_match = FRegex.FREE_CONT.match(curr_line)
                if opt_cont_match:
                    curr_line = (
                        " " * opt_cont_match.end(0) + curr_line[opt_cont_match.end(0) :]
                    )
                while line_ind > 0:
                    tmp_line = strip_strings(
                        self.get_line(line_ind, pp_content), maintain_len=True
                    )
                    tmp_no_comm = tmp_line.split("!")[0]
                    cont_ind = tmp_no_comm.rfind("&")
                    opt_cont_match = FRegex.FREE_CONT.match(tmp_no_comm)
                    if opt_cont_match:
                        if cont_ind == opt_cont_match.end(0) - 1:
                            break
                        tmp_no_comm = (
                            " " * opt_cont_match.end(0)
                            + tmp_no_comm[opt_cont_match.end(0) :]
                        )
                    if cont_ind >= 0:
                        pre_lines.append(tmp_no_comm[:cont_ind])
                    else:
                        break
                    line_ind -= 1
        # Search forward for trailing lines with continuations
        line_ind = line_number + 1
        post_lines = []
        if forward:
            if self.fixed:
                if line_ind < self.nLines:
                    next_line = self.get_line(line_ind, pp_content)
                    line_ind += 1
                    cont_match = FRegex.FIXED_CONT.match(next_line)
                    while (cont_match is not None) and (line_ind < self.nLines):
                        post_lines.append(" " * 6 + next_line[6:])
                        next_line = self.get_line(line_ind, pp_content)
                        line_ind += 1
                        cont_match = FRegex.FIXED_CONT.match(next_line)
            else:
                line_stripped = strip_strings(curr_line, maintain_len=True)
                iAmper = line_stripped.find("&")
                iComm = line_stripped.find("!")
                if iComm < 0:
                    iComm = iAmper + 1
                next_line = ""
                # Read the next line if needed
                while (iAmper >= 0) and (iAmper < iComm):
                    if line_ind == line_number + 1:
                        curr_line = curr_line[:iAmper]
                    elif next_line != "":
                        post_lines[-1] = next_line[:iAmper]
                    next_line = self.get_line(line_ind, pp_content)
                    line_ind += 1
                    # Skip any preprocessor statements when seeking the next line
                    if FRegex.PP_ANY.match(next_line):
                        next_line = ""
                        post_lines.append("")
                        continue
                    # Skip empty or comment lines
                    match = FRegex.FREE_COMMENT.match(next_line)
                    if next_line.rstrip() == "" or match:
                        next_line = ""
                        post_lines.append("")
                        continue
                    opt_cont_match = FRegex.FREE_CONT.match(next_line)
                    if opt_cont_match:
                        next_line = (
                            " " * opt_cont_match.end(0)
                            + next_line[opt_cont_match.end(0) :]
                        )
                    post_lines.append(next_line)
                    line_stripped = strip_strings(next_line, maintain_len=True)
                    iAmper = line_stripped.find("&")
                    iComm = line_stripped.find("!")
                    if iComm < 0:
                        iComm = iAmper + 1
        # Detect start of comment in current line
        if strip_comment:
            curr_line = self.strip_comment(curr_line)
        pre_lines.reverse()
        return pre_lines, curr_line, post_lines

    def strip_comment(self, line: str) -> str:
        """Strip comment from line"""
        if self.fixed:
            if FRegex.FIXED_COMMENT.match(line) and FRegex.FIXED_OPENMP.match(line):
                return ""
        else:
            if FRegex.FREE_OPENMP.match(line) is None:
                line = line.split("!")[0]
        return line

    def find_word_in_code_line(
        self,
        line_number: int,
        word: str,
        forward: bool = True,
        backward: bool = False,
        pp_content: bool = False,
    ) -> tuple[int, Range]:
        back_lines, curr_line, forward_lines = self.get_code_line(
            line_number, forward=forward, backward=backward, pp_content=pp_content
        )
        word_range = Range(-1, -1)
        if curr_line is not None:
            find_word_lower = word.lower()
            word_range = find_word_in_line(curr_line.lower(), find_word_lower)
        if backward and (word_range.start < 0):
            back_lines.reverse()
            for (i, line) in enumerate(back_lines):
                word_range = find_word_in_line(line.lower(), find_word_lower)
                if word_range.start >= 0:
                    line_number -= i + 1
                    return line_number, word_range
        if forward and (word_range.start < 0):
            for (i, line) in enumerate(forward_lines):
                word_range = find_word_in_line(line.lower(), find_word_lower)
                if word_range.start >= 0:
                    line_number += i + 1
                    return line_number, word_range
        return line_number, word_range

    def preprocess(
        self, pp_defs: dict = None, include_dirs: set = None, debug: bool = False
    ) -> tuple[list, list]:
        if pp_defs is None:
            pp_defs = {}
        if include_dirs is None:
            include_dirs = set()

        self.contents_pp, pp_skips, pp_defines, self.pp_defs = preprocess_file(
            self.contents_split,
            self.path,
            pp_defs=pp_defs,
            include_dirs=include_dirs,
            debug=debug,
        )
        return pp_skips, pp_defines

    def check_file(self, obj_tree, max_line_length=-1, max_comment_line_length=-1):
        diagnostics = []
        if (max_line_length > 0) or (max_comment_line_length > 0):
            line_message = f'Line length exceeds "max_line_length" ({max_line_length})'
            comment_message = (
                'Comment line length exceeds "max_comment_line_length"'
                f" ({max_comment_line_length})"
            )

            if self.fixed:
                COMMENT_LINE_MATCH = FRegex.FIXED_COMMENT
            else:
                COMMENT_LINE_MATCH = FRegex.FREE_COMMENT
            for (i, line) in enumerate(self.contents_split):
                if COMMENT_LINE_MATCH.match(line) is None:
                    if (max_line_length > 0) and (len(line) > max_line_length):
                        diagnostics.append(
                            {
                                "range": {
                                    "start": {"line": i, "character": max_line_length},
                                    "end": {"line": i, "character": len(line)},
                                },
                                "message": line_message,
                                "severity": 2,
                            }
                        )
                else:
                    if (max_comment_line_length > 0) and (
                        len(line) > max_comment_line_length
                    ):
                        diagnostics.append(
                            {
                                "range": {
                                    "start": {
                                        "line": i,
                                        "character": max_comment_line_length,
                                    },
                                    "end": {"line": i, "character": len(line)},
                                },
                                "message": comment_message,
                                "severity": 2,
                            }
                        )
        errors, diags_ast = self.ast.check_file(obj_tree)
        diagnostics += diags_ast
        for error in errors:
            diagnostics.append(error.build(self))
        return diagnostics

    def parse(
        self,
        debug: bool = False,
        pp_defs: dict = None,
        include_dirs: set = None,
    ) -> fortran_ast:
        """Parse Fortran file contents of a fortran_file object and build an
        Abstract Syntax Tree (AST)

        Parameters
        ----------
        debug : bool, optional
            Set to true to enable debugging, by default False
        pp_defs : dict, optional
            Preprocessor definitions and their values, by default None
        include_dirs : set, optional
            Preprocessor include directories, by default None

        Returns
        -------
        fortran_ast
            An Abstract Syntax Tree
        """

        def parser_debug_msg(msg: str, line: str, ln: int):
            log.debug(f"{line.strip()} !!! {msg} statement({ln})")

        if pp_defs is None:
            pp_defs = {}
        if include_dirs is None:
            include_dirs = set()
        # Configure the parser logger
        if debug:
            logging.basicConfig(
                level=logging.DEBUG, stream=sys.stdout, format="%(message)s"
            )

        # This is not necessarily the same as self.ast
        file_ast = fortran_ast(self)
        if self.preproc:
            log.debug("=== PreProc Pass ===\n")
            pp_skips, pp_defines = self.preprocess(
                pp_defs=pp_defs, include_dirs=include_dirs, debug=debug
            )
            for pp_reg in pp_skips:
                file_ast.start_ppif(pp_reg[0])
                file_ast.end_ppif(pp_reg[1])
            log.debug("\n=== Parsing Pass ===\n")
        else:
            log.debug("=== No PreProc ===\n")
            pp_skips = []
            pp_defines = []
        #
        line_ind = 0
        next_line_ind = 0
        line_number = 1
        block_id_stack = []
        semi_split = []
        doc_string: str = None
        counters = Counter(
            # line_no=1,
            # line_idx=0,
            # next_line_idx=0,
            do=0,
            ifs=0,
            block=0,
            select=0,
            interface=0,
        )
        while (next_line_ind < self.nLines) or (len(semi_split) > 0):
            # Get next line
            if len(semi_split) > 0:
                line = semi_split[0]
                semi_split = semi_split[1:]
                get_full = False
            else:
                line_ind = next_line_ind
                line_number = line_ind + 1
                line = self.get_line(line_ind, pp_content=True)
                next_line_ind = line_ind + 1
                get_full = True
            if line == "":
                continue  # Skip empty lines
            # Skip comment lines
            match = COMMENT_LINE_MATCH.match(line)
            if match:
                # Check for documentation
                doc_match = DOC_COMMENT_MATCH.match(line)
                if doc_match:
                    doc_lines = [line[doc_match.end(0) :].strip()]
                    if doc_match.group(1) == ">":
                        doc_forward = True
                    else:
                        if doc_string:
                            doc_lines = [doc_string] + doc_lines
                            doc_string = None
                        doc_forward = False
                    if next_line_ind < self.nLines:
                        next_line = self.get_line(next_line_ind, pp_content=True)
                        next_line_ind += 1
                        doc_match = DOC_COMMENT_MATCH.match(next_line)
                        while (doc_match is not None) and (next_line_ind < self.nLines):
                            doc_lines.append(next_line[doc_match.end(0) :].strip())
                            next_line = self.get_line(next_line_ind, pp_content=True)
                            next_line_ind += 1
                            doc_match = DOC_COMMENT_MATCH.match(next_line)
                        next_line_ind -= 1
                    if debug:
                        for (i, doc_line) in enumerate(doc_lines):
                            log.debug(f"{doc_line} !!! Doc string({line_number + i})")
                    line_sum = 0
                    for doc_line in doc_lines:
                        line_sum += len(doc_line)
                    if line_sum > 0:
                        file_ast.add_doc(
                            "!! " + "\n!! ".join(doc_lines), forward=doc_forward
                        )
                continue
            # Handle trailing doc strings
            if doc_string:
                file_ast.add_doc("!! " + doc_string)
                self.parser_debug("Doc", doc_string, line_number)
                doc_string = None
            # Handle preprocessing regions
            do_skip = False
            for pp_reg in pp_skips:
                if (line_number >= pp_reg[0]) and (line_number <= pp_reg[1]):
                    do_skip = True
                    break
            if line_number in pp_defines:
                do_skip = True
            if do_skip:
                continue
            # Get full line
            if get_full:
                _, line, post_lines = self.get_code_line(
                    line_ind, backward=False, pp_content=True
                )
                next_line_ind += len(post_lines)
                line = "".join([line] + post_lines)
            # print(line)
            line, line_label = strip_line_label(line)
            line_stripped = strip_strings(line, maintain_len=True)
            # Find trailing comments
            comm_ind = line_stripped.find("!")
            if comm_ind >= 0:
                line_no_comment = line[:comm_ind]
                line_post_comment = line[comm_ind:]
                line_stripped = line_stripped[:comm_ind]
            else:
                line_no_comment = line
                line_post_comment = None
            # Split lines with semicolons
            semi_colon_ind = line_stripped.find(";")
            if semi_colon_ind > 0:
                semi_inds = []
                tmp_line = line_stripped
                while semi_colon_ind >= 0:
                    semi_inds.append(semi_colon_ind)
                    tmp_line = tmp_line[semi_colon_ind + 1 :]
                    semi_colon_ind = tmp_line.find(";")
                i0 = 0
                for semi_colon_ind in semi_inds:
                    semi_split.append(line[i0 : i0 + semi_colon_ind])
                    i0 += semi_colon_ind + 1
                if len(semi_split) > 0:
                    semi_split.append(line[i0:])
                    line = semi_split[0]
                    semi_split = semi_split[1:]
                    line_stripped = strip_strings(line, maintain_len=True)
                    line_no_comment = line
                    line_post_comment = None
            # Test for scope end
            if file_ast.END_SCOPE_REGEX is not None:
                match = FRegex.END_WORD.match(line_no_comment)
                # Handle end statement
                if match:
                    end_scope_word = None
                    if match.group(1) is None:
                        end_scope_word = ""
                        if file_ast.current_scope.req_named_end() and (
                            file_ast.current_scope is not file_ast.none_scope
                        ):
                            file_ast.end_errors.append(
                                [line_number, file_ast.current_scope.sline]
                            )
                    else:
                        scope_match = file_ast.END_SCOPE_REGEX.match(
                            line_no_comment[match.start(1) :]
                        )
                        if scope_match is not None:
                            end_scope_word = scope_match.group(0)
                    if end_scope_word is not None:
                        if (file_ast.current_scope.get_type() == SELECT_TYPE_ID) and (
                            file_ast.current_scope.is_type_region()
                        ):
                            file_ast.end_scope(line_number)
                        file_ast.end_scope(line_number)
                        log.debug(
                            f'{line.strip()} !!! END "{end_scope_word}"'
                            f" scope({line_number})"
                        )
                        continue
                # Look for old-style end of DO loops with line labels
                if (file_ast.current_scope.get_type() == DO_TYPE_ID) and (
                    line_label is not None
                ):
                    did_close = False
                    while (len(block_id_stack) > 0) and (
                        line_label == block_id_stack[-1]
                    ):
                        file_ast.end_scope(line_number)
                        block_id_stack.pop()
                        did_close = True
                        log.debug(f'{line.strip()} !!! END "DO" scope({line_number})')
                    if did_close:
                        continue
            # Skip if known generic code line
            match = FRegex.NON_DEF.match(line_no_comment)
            if match:
                continue
            # Mark implicit statement
            match = FRegex.IMPLICIT.match(line_no_comment)
            if match:
                err_message = None
                if file_ast.current_scope is None:
                    err_message = "IMPLICIT statement without enclosing scope"
                else:
                    if match.group(1).lower() == "none":
                        file_ast.current_scope.set_implicit(False, line_number)
                    else:
                        file_ast.current_scope.set_implicit(True, line_number)
                if err_message:
                    file_ast.parse_errors.append(
                        {
                            "line": line_number,
                            "schar": match.start(1),
                            "echar": match.end(1),
                            "mess": err_message,
                            "sev": 1,
                        }
                    )
                parser_debug_msg("IMPLICIT", line, line_number)
                continue
            # Mark contains statement
            match = FRegex.CONTAINS.match(line_no_comment)
            if match:
                err_message = None
                try:
                    if file_ast.current_scope is None:
                        err_message = "CONTAINS statement without enclosing scope"
                    else:
                        file_ast.current_scope.mark_contains(line_number)
                except ValueError:
                    err_message = "Multiple CONTAINS statements in scope"
                if err_message:
                    file_ast.parse_errors.append(
                        {
                            "line": line_number,
                            "schar": match.start(1),
                            "echar": match.end(1),
                            "mess": err_message,
                            "sev": 1,
                        }
                    )
                parser_debug_msg("CONTAINS", line, line_number)
                continue
            # Look for trailing doc string
            if line_post_comment:
                doc_match = FRegex.FREE_DOC.match(line_post_comment)
                if doc_match:
                    doc_string = line_post_comment[doc_match.end(0) :].strip()
            # Loop through tests
            obj_read = None
            for test in def_tests:
                obj_read = test(line_no_comment)
                if obj_read is not None:
                    break
            # Move to next line if nothing in the definition tests matches
            if obj_read is None:
                continue

            obj_type: str = obj_read[0]
            obj_info = obj_read[1]
            if obj_type == "var":
                if obj_info.var_names is None:
                    continue
                desc_string = obj_info.var_type
                link_name: str = None
                procedure_def = False
                if desc_string[:3] == "PRO":
                    if file_ast.current_scope.get_type() == INTERFACE_TYPE_ID:
                        for var_name in obj_info.var_names:
                            file_ast.add_int_member(var_name)
                        self.parser_debug("INTERFACE-PRO", line, line_number)
                        continue
                    procedure_def = True
                    link_name = get_paren_substring(desc_string)
                for var_name in obj_info.var_names:
                    link_name: str = None
                    if var_name.find("=>") > -1:
                        name_split = var_name.split("=>")
                        name_raw = name_split[0]
                        link_name = name_split[1].split("(")[0].strip()
                        if link_name.lower() == "null":
                            link_name = None
                    else:
                        name_raw = var_name.split("=")[0]
                    # Add dimension if specified
                    key_tmp = obj_info.keywords[:]
                    iparen = name_raw.find("(")
                    if iparen == 0:
                        continue
                    elif iparen > 0:
                        if name_raw[iparen - 1] == "*":
                            iparen -= 1
                            if desc_string.find("(") < 0:
                                desc_string += f"*({get_paren_substring(name_raw)})"
                        else:
                            key_tmp.append(
                                f"dimension({get_paren_substring(name_raw)})"
                            )
                        name_raw = name_raw[:iparen]
                    name_stripped = name_raw.strip()
                    keywords, keyword_info = map_keywords(key_tmp)
                    if procedure_def:
                        new_var = fortran_meth(
                            file_ast,
                            line_number,
                            name_stripped,
                            desc_string,
                            keywords,
                            keyword_info=keyword_info,
                            link_obj=link_name,
                        )
                    else:
                        new_var = fortran_var(
                            file_ast,
                            line_number,
                            name_stripped,
                            desc_string,
                            keywords,
                            keyword_info=keyword_info,
                            link_obj=link_name,
                        )
                        # If the object is fortran_var and a parameter include
                        #  the value in hover
                        if new_var.is_parameter():
                            _, col = find_word_in_line(line, name_stripped)
                            match = FRegex.PARAMETER_VAL.match(line[col:])
                            if match:
                                var = match.group(1).strip()
                                new_var.set_parameter_val(var)

                        # Check if the "variable" is external and if so cycle
                        if find_external(file_ast, desc_string, name_stripped, new_var):
                            continue

                    # if not merge_external:
                    file_ast.add_variable(new_var)
                self.parser_debug("VARIABLE", line, line_number)

            elif obj_type == "mod":
                new_mod = fortran_module(file_ast, line_number, obj_info)
                file_ast.add_scope(new_mod, FRegex.END_MOD)
                self.parser_debug("MODULE", line, line_number)

            elif obj_type == "smod":
                new_smod = fortran_submodule(
                    file_ast, line_number, obj_info.name, ancestor_name=obj_info.parent
                )
                file_ast.add_scope(new_smod, FRegex.END_SMOD)
                self.parser_debug("SUBMODULE", line, line_number)

            elif obj_type == "prog":
                new_prog = fortran_program(file_ast, line_number, obj_info)
                file_ast.add_scope(new_prog, FRegex.END_PROG)
                self.parser_debug("PROGRAM", line, line_number)

            elif obj_type == "sub":
                keywords, _ = map_keywords(obj_info.keywords)
                new_sub = fortran_subroutine(
                    file_ast,
                    line_number,
                    obj_info.name,
                    args=obj_info.args,
                    mod_flag=obj_info.mod_flag,
                    keywords=keywords,
                )
                file_ast.add_scope(new_sub, FRegex.END_SUB)
                self.parser_debug("SUBROUTINE", line, line_number)

            elif obj_type == "fun":
                keywords, _ = map_keywords(obj_info.keywords)
                new_fun = fortran_function(
                    file_ast,
                    line_number,
                    obj_info.name,
                    args=obj_info.args,
                    mod_flag=obj_info.mod_flag,
                    keywords=keywords,
                    result_type=obj_info.result.type,
                    result_name=obj_info.result.name,
                )
                file_ast.add_scope(new_fun, FRegex.END_FUN)
                # function type is present without result(), register the automatic
                # result() variable that is the function name
                if obj_info.result.type:
                    keywords, keyword_info = map_keywords(obj_info.result.keywords)
                    new_obj = fortran_var(
                        file_ast,
                        line_number,
                        name=obj_info.result.name,
                        var_desc=obj_info.result.type,
                        keywords=keywords,
                        keyword_info=keyword_info,
                    )
                    file_ast.add_variable(new_obj)
                self.parser_debug("FUNCTION", line, line_number)

            elif obj_type == "block":
                name = obj_info
                if name is None:
                    counters["block"] += 1
                    name = f"#BLOCK{counters['block']}"
                new_block = fortran_block(file_ast, line_number, name)
                file_ast.add_scope(new_block, FRegex.END_BLOCK, req_container=True)
                self.parser_debug("BLOCK", line, line_number)

            elif obj_type == "do":
                counters["do"] += 1
                name = f"#DO{counters['do']}"
                if obj_info != "":
                    block_id_stack.append(obj_info)
                new_do = fortran_do(file_ast, line_number, name)
                file_ast.add_scope(new_do, FRegex.END_DO, req_container=True)
                self.parser_debug("DO", line, line_number)

            elif obj_type == "where":
                # Add block if WHERE is not single line
                if not obj_info:
                    counters["do"] += 1
                    name = f"#WHERE{counters['do']}"
                    new_do = fortran_where(file_ast, line_number, name)
                    file_ast.add_scope(new_do, FRegex.END_WHERE, req_container=True)
                self.parser_debug("WHERE", line, line_number)

            elif obj_type == "assoc":
                counters["block"] += 1
                name = f"#ASSOC{counters['block']}"
                new_assoc = fortran_associate(file_ast, line_number, name)
                file_ast.add_scope(new_assoc, FRegex.END_ASSOCIATE, req_container=True)
                for bound_var in obj_info:
                    binding_split = bound_var.split("=>")
                    if len(binding_split) == 2:
                        binding_name = binding_split[0].strip()
                        link_name = binding_split[1].strip()
                        file_ast.add_variable(
                            new_assoc.create_binding_variable(
                                file_ast, line_number, binding_name, link_name
                            )
                        )
                self.parser_debug("ASSOCIATE", line, line_number)

            elif obj_type == "if":
                counters["if"] += 1
                name = f"#IF{counters['if']}"
                new_if = fortran_if(file_ast, line_number, name)
                file_ast.add_scope(new_if, FRegex.END_IF, req_container=True)
                self.parser_debug("IF", line, line_number)

            elif obj_type == "select":
                counters["select"] += 1
                name = f"#SELECT{counters['select']}"
                new_select = fortran_select(file_ast, line_number, name, obj_info)
                file_ast.add_scope(new_select, FRegex.END_SELECT, req_container=True)
                new_var = new_select.create_binding_variable(
                    file_ast,
                    line_number,
                    f"{obj_info.desc}({obj_info.binding})",
                    obj_info.type,
                )
                if new_var is not None:
                    file_ast.add_variable(new_var)
                self.parser_debug("SELECT", line, line_number)

            elif obj_type == "typ":
                keywords, _ = map_keywords(obj_info.keywords)
                new_type = fortran_type(file_ast, line_number, obj_info.name, keywords)
                if obj_info.parent is not None:
                    new_type.set_inherit(obj_info.parent)
                file_ast.add_scope(new_type, FRegex.END_TYPED, req_container=True)
                self.parser_debug("TYPE", line, line_number)

            elif obj_type == "enum":
                counters["block"] += 1
                name = f"#ENUM{counters['block']}"
                new_enum = fortran_enum(file_ast, line_number, name)
                file_ast.add_scope(new_enum, FRegex.END_ENUMD, req_container=True)
                self.parser_debug("ENUM", line, line_number)

            elif obj_type == "int":
                name = obj_info.name
                if name is None:
                    counters["interface"] += 1
                    name = f"#GEN_INT{counters['interface']}"
                new_int = fortran_int(
                    file_ast, line_number, name, abstract=obj_info.abstract
                )
                file_ast.add_scope(new_int, FRegex.END_INT, req_container=True)
                self.parser_debug("INTERFACE", line, line_number)

            elif obj_type == "gen":
                new_int = fortran_int(
                    file_ast, line_number, obj_info.bound_name, abstract=False
                )
                new_int.set_visibility(obj_info.vis_flag)
                file_ast.add_scope(new_int, FRegex.END_INT, req_container=True)
                for pro_link in obj_info.pro_links:
                    file_ast.add_int_member(pro_link)
                file_ast.end_scope(line_number)
                self.parser_debug("GENERIC", line, line_number)

            elif obj_type == "int_pro":
                if file_ast.current_scope is not None:
                    if file_ast.current_scope.get_type() == INTERFACE_TYPE_ID:
                        for name in obj_info:
                            file_ast.add_int_member(name)
                        self.parser_debug("INTERFACE-PRO", line, line_number)

                    elif file_ast.current_scope.get_type() == SUBMODULE_TYPE_ID:
                        new_impl = fortran_scope(file_ast, line_number, obj_info[0])
                        file_ast.add_scope(new_impl, FRegex.END_PRO)
                        self.parser_debug("INTERFACE_IMPL", line, line_number)

            elif obj_type == "use":
                file_ast.add_use(
                    obj_info.mod_name,
                    line_number,
                    obj_info.only_list,
                    obj_info.rename_map,
                )
                self.parser_debug("USE", line, line_number)

            elif obj_type == "import":
                file_ast.add_use("#IMPORT", line_number, obj_info)
                self.parser_debug("IMPORT", line, line_number)

            elif obj_type == "inc":
                file_ast.add_include(obj_info, line_number)
                self.parser_debug("INCLUDE", line, line_number)

            elif obj_type == "vis":
                if file_ast.current_scope is None:
                    file_ast.parse_errors.append(
                        {
                            "line": line_number,
                            "schar": 0,
                            "echar": 0,
                            "mess": "Visibility statement without enclosing scope",
                            "sev": 1,
                        }
                    )
                else:
                    if (len(obj_info.obj_names) == 0) and (obj_info.type == 1):
                        file_ast.current_scope.set_default_vis(-1)
                    else:
                        if obj_info.type == 1:
                            for word in obj_info.obj_names:
                                file_ast.add_private(word)
                        else:
                            for word in obj_info.obj_names:
                                file_ast.add_public(word)
                self.parser_debug("Visibility", line, line_number)

        file_ast.close_file(line_number)
        if debug:
            if len(file_ast.end_errors) > 0:
                log.debug("\n=== Scope Errors ===\n")
                for error in file_ast.end_errors:
                    if error[0] >= 0:
                        message = f"Unexpected end of scope at line {error[0]}"
                    else:
                        message = "Unexpected end statement: No open scopes"
                    log.debug(f"{error[1]}: {message}")
            if len(file_ast.parse_errors) > 0:
                log.debug("\n=== Parsing Errors ===\n")
                for error in file_ast.parse_errors:
                    log.debug(f"{error['line']}: {error['mess']}")
        return file_ast


def preprocess_file(
    contents_split: list,
    file_path: str = None,
    pp_defs: dict = None,
    include_dirs: set = None,
    debug: bool = False,
):
    # Look for and mark excluded preprocessor paths in file
    # Initial implementation only looks for "if" and "ifndef" statements.
    # For "if" statements all blocks are excluded except the "else" block if present
    # For "ifndef" statements all blocks excluding the first block are excluded
    def eval_pp_if(text, defs: dict = None):
        def replace_ops(expr: str):
            expr = expr.replace("&&", " and ")
            expr = expr.replace("||", " or ")
            expr = expr.replace("!=", " <> ")
            expr = expr.replace("!", " not ")
            expr = expr.replace(" <> ", " != ")
            return expr

        def replace_defined(line: str):
            i0 = 0
            out_line = ""
            for match in FRegex.DEFINED.finditer(line):
                if match.group(1) in defs:
                    out_line += line[i0 : match.start(0)] + "($@)"
                else:
                    out_line += line[i0 : match.start(0)] + "($%)"
                i0 = match.end(0)
            if i0 < len(line):
                out_line += line[i0:]
            return out_line

        def replace_vars(line: str):
            i0 = 0
            out_line = ""
            for match in FRegex.WORD.finditer(line):
                if match.group(0) in defs:
                    out_line += line[i0 : match.start(0)] + defs[match.group(0)]
                else:
                    out_line += line[i0 : match.start(0)] + "False"
                i0 = match.end(0)
            if i0 < len(line):
                out_line += line[i0:]
            out_line = out_line.replace("$@", "True")
            out_line = out_line.replace("$%", "False")
            return out_line

        if defs is None:
            defs = {}
        out_line = replace_defined(text)
        out_line = replace_vars(out_line)
        try:
            line_res = eval(replace_ops(out_line))
        except:
            return False
        else:
            return line_res

    if pp_defs is None:
        pp_defs = {}
    if include_dirs is None:
        include_dirs = set()
    if file_path is not None:
        include_dirs.add(os.path.abspath(os.path.dirname(file_path)))
    pp_skips = []
    pp_defines = []
    pp_stack = []
    defs_tmp = pp_defs.copy()
    def_regexes = {}
    output_file = []
    def_cont_name = None
    for (i, line) in enumerate(contents_split):
        # Handle multiline macro continuation
        if def_cont_name is not None:
            output_file.append("")
            if line.rstrip()[-1] != "\\":
                defs_tmp[def_cont_name] += line.strip()
                def_cont_name = None
            else:
                defs_tmp[def_cont_name] += line[0:-1].strip()
            continue
        # Handle conditional statements
        match = FRegex.PP_REGEX.match(line)
        if match:
            output_file.append(line)
            def_name = None
            if_start = False
            # Opening conditional statements
            if match.group(1) == "if ":
                is_path = eval_pp_if(line[match.end(1) :], defs_tmp)
                if_start = True
            elif match.group(1) == "ifdef":
                if_start = True
                def_name = line[match.end(0) :].strip()
                is_path = def_name in defs_tmp
            elif match.group(1) == "ifndef":
                if_start = True
                def_name = line[match.end(0) :].strip()
                is_path = not (def_name in defs_tmp)
            if if_start:
                if is_path:
                    pp_stack.append([-1, -1])
                    log.debug(f"{line.strip()} !!! Conditional TRUE({i + 1})")
                else:
                    pp_stack.append([i + 1, -1])
                    log.debug(f"{line.strip()} !!! Conditional FALSE({i + 1})")
                continue
            if len(pp_stack) == 0:
                continue
            # Closing/middle conditional statements
            inc_start = False
            exc_start = False
            if match.group(1) == "elif":
                if pp_stack[-1][0] < 0:
                    pp_stack[-1][0] = i + 1
                    exc_start = True
                else:
                    if eval_pp_if(line[match.end(1) :], defs_tmp):
                        pp_stack[-1][1] = i - 1
                        pp_stack.append([-1, -1])
                        inc_start = True
            elif match.group(1) == "else":
                if pp_stack[-1][0] < 0:
                    pp_stack[-1][0] = i + 1
                    exc_start = True
                else:
                    pp_stack[-1][1] = i + 1
                    inc_start = True
            elif match.group(1) == "endif":
                if pp_stack[-1][0] < 0:
                    pp_stack.pop()
                    continue
                if pp_stack[-1][1] < 0:
                    pp_stack[-1][1] = i + 1
                    log.debug(f"{line.strip()} !!! Conditional FALSE/END({i + 1})")
                pp_skips.append(pp_stack.pop())
            if debug:
                if inc_start:
                    log.debug(f"{line.strip()} !!! Conditional TRUE({i + 1})")
                elif exc_start:
                    log.debug(f"{line.strip()} !!! Conditional FALSE({i + 1})")
            continue
        # Handle variable/macro definitions files
        match = FRegex.PP_DEF.match(line)
        if (match is not None) and ((len(pp_stack) == 0) or (pp_stack[-1][0] < 0)):
            output_file.append(line)
            pp_defines.append(i + 1)
            def_name = match.group(2)
            # If this is an argument list of a function add them to the name
            # get_definition will only return the function name upon hover
            # hence if the argument list is appended in the def_name then
            # querying the dictionary will not yield a result.
            # Need to properly parse the preprocessor files instead of this.
            # This also does not allow for multiline argument list definitions.
            # if match.group(3):
            #     def_name += match.group(3)
            if (match.group(1) == "define") and (def_name not in defs_tmp):
                eq_ind = line[match.end(0) :].find(" ")
                if eq_ind >= 0:
                    # Handle multiline macros
                    if line.rstrip()[-1] == "\\":
                        defs_tmp[def_name] = line[match.end(0) + eq_ind : -1].strip()
                        def_cont_name = def_name
                    else:
                        defs_tmp[def_name] = line[match.end(0) + eq_ind :].strip()
                else:
                    defs_tmp[def_name] = "True"
            elif (match.group(1) == "undef") and (def_name in defs_tmp):
                defs_tmp.pop(def_name, None)
            log.debug(f"{line.strip()} !!! Define statement({i + 1})")
            continue
        # Handle include files
        match = FRegex.PP_INCLUDE.match(line)
        if (match is not None) and ((len(pp_stack) == 0) or (pp_stack[-1][0] < 0)):
            log.debug(f"{line.strip()} !!! Include statement({i + 1})")
            include_filename = match.group(1).replace('"', "")
            include_path = None
            # Intentionally keep this as a list and not a set. There are cases
            # where projects play tricks with the include order of their headers
            # to get their codes to compile. Using a set would not permit that.
            for include_dir in include_dirs:
                include_path_tmp = os.path.join(include_dir, include_filename)
                if os.path.isfile(include_path_tmp):
                    include_path = os.path.abspath(include_path_tmp)
                    break
            if include_path is not None:
                try:
                    include_file = fortran_file(include_path)
                    err_string, _ = include_file.load_from_disk()
                    if err_string is None:
                        log.debug(f'\n!!! Parsing include file "{include_path}"')
                        _, _, _, defs_tmp = preprocess_file(
                            include_file.contents_split,
                            file_path=include_path,
                            pp_defs=defs_tmp,
                            include_dirs=include_dirs,
                            debug=debug,
                        )
                        log.debug("!!! Completed parsing include file\n")

                    else:
                        log.debug(f"!!! Failed to parse include file: {err_string}")

                except:
                    log.debug("!!! Failed to parse include file: exception")

            else:
                log.debug(f"{line.strip()} !!! Could not locate include file ({i + 1})")

        # Substitute (if any) read in preprocessor macros
        for def_tmp, value in defs_tmp.items():
            def_regex = def_regexes.get(def_tmp)
            if def_regex is None:
                def_regex = re.compile(rf"\b{def_tmp}\b")
                def_regexes[def_tmp] = def_regex
            line_new, nsubs = def_regex.subn(value, line)
            if nsubs > 0:
                log.debug(
                    f"{line.strip()} !!! Macro sub({i + 1}) '{def_tmp}' -> {value}"
                )
                line = line_new
        output_file.append(line)
    return output_file, pp_skips, pp_defines, defs_tmp<|MERGE_RESOLUTION|>--- conflicted
+++ resolved
@@ -24,7 +24,6 @@
     SUBMODULE_TYPE_ID,
     CLASS_info,
     FRegex,
-<<<<<<< HEAD
     log,
 )
 from fortls.ftypes import (
@@ -33,11 +32,6 @@
     GEN_info,
     INT_info,
     Range,
-=======
-    FUN_sig,
-    GEN_info,
-    INT_info,
->>>>>>> 02ea94a2
     RESULT_sig,
     SELECT_info,
     SMOD_info,
